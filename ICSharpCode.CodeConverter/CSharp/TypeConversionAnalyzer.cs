--- conflicted
+++ resolved
@@ -20,13 +20,7 @@
             _extraUsingDirectives = extraUsingDirectives;
         }
 
-<<<<<<< HEAD
-        private CommonConversions CommonConversions { get; }
-
         public ExpressionSyntax AddExplicitConversion(Microsoft.CodeAnalysis.VisualBasic.Syntax.ExpressionSyntax vbNode, ExpressionSyntax csNode, bool addParenthesisIfNeeded = false, bool alwaysExplicit = false)
-=======
-        public ExpressionSyntax AddExplicitConversion(Microsoft.CodeAnalysis.VisualBasic.Syntax.ExpressionSyntax vbNode, ExpressionSyntax csNode, bool addParenthesisIfNeeded = false)
->>>>>>> 8ec90010
         {
             var conversionKind = AnalyzeConversion(vbNode, csNode, alwaysExplicit, out var vbConvertedType);
             csNode = addParenthesisIfNeeded && conversionKind == TypeConversionKind.Implicit
