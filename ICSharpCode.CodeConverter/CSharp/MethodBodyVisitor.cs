﻿using System;
using System.Collections;
using System.Collections.Generic;
using System.Collections.Immutable;
using System.Linq;
using System.Text;
using ICSharpCode.CodeConverter.Shared;
using ICSharpCode.CodeConverter.Util;
using Microsoft.CodeAnalysis;
using Microsoft.CodeAnalysis.CSharp;
using Microsoft.CodeAnalysis.CSharp.Syntax;
using SyntaxFactory = Microsoft.CodeAnalysis.CSharp.SyntaxFactory;
using VBasic = Microsoft.CodeAnalysis.VisualBasic;
using VBSyntax = Microsoft.CodeAnalysis.VisualBasic.Syntax;
using static ICSharpCode.CodeConverter.CSharp.SyntaxKindExtensions;

namespace ICSharpCode.CodeConverter.CSharp
{
    public partial class VisualBasicConverter
    {
        /// <summary>
        /// Maintains state relevant to the called method-like object. A fresh one must be used for each method, and the same one must be reused for statements in the same method
        /// </summary>
        class MethodBodyVisitor : VBasic.VisualBasicSyntaxVisitor<SyntaxList<StatementSyntax>>
        {
            private readonly VBasic.VisualBasicSyntaxNode _methodNode;
            private readonly SemanticModel _semanticModel;
            private readonly VBasic.VisualBasicSyntaxVisitor<CSharpSyntaxNode> _nodesVisitor;
            private readonly Stack<string> _withBlockTempVariableNames;
            private readonly HashSet<string> _extraUsingDirectives;
            private readonly HashSet<string> _generatedNames = new HashSet<string>();

            public bool IsIterator { get; set; }
            public IdentifierNameSyntax ReturnVariable { get; set; }
            public bool HasReturnVariable => ReturnVariable != null;
            public VBasic.VisualBasicSyntaxVisitor<SyntaxList<StatementSyntax>> CommentConvertingVisitor { get; }

            private CommonConversions CommonConversions { get; }

            public MethodBodyVisitor(VBasic.VisualBasicSyntaxNode methodNode, SemanticModel semanticModel,
                VBasic.VisualBasicSyntaxVisitor<CSharpSyntaxNode> nodesVisitor, CommonConversions commonConversions,
                Stack<string> withBlockTempVariableNames, HashSet<string> extraUsingDirectives,
                AdditionalLocals additionalLocals, TriviaConverter triviaConverter)
            {
                _methodNode = methodNode;
                _semanticModel = semanticModel;
                _nodesVisitor = nodesVisitor;
                CommonConversions = commonConversions;
                _withBlockTempVariableNames = withBlockTempVariableNames;
                _extraUsingDirectives = extraUsingDirectives;
<<<<<<< HEAD
                var byRefParameterVisitor = new ByRefParameterVisitor(this, additionalLocals, semanticModel, _generatedNames);
                CommentConvertingVisitor = new CommentConvertingMethodBodyVisitor(byRefParameterVisitor, triviaConverter);
                CommonConversions = new CommonConversions(semanticModel, _nodesVisitor);
=======
                CommentConvertingVisitor = new CommentConvertingMethodBodyVisitor(this, triviaConverter);
>>>>>>> 8ec90010
            }

            public override SyntaxList<StatementSyntax> DefaultVisit(SyntaxNode node)
            {
                throw new NotImplementedException($"Conversion for {VBasic.VisualBasicExtensions.Kind(node)} not implemented, please report this issue")
                    .WithNodeInformation(node);
            }

            public override SyntaxList<StatementSyntax> VisitStopOrEndStatement(VBSyntax.StopOrEndStatementSyntax node)
            {
                return SingleStatement(SyntaxFactory.ParseStatement(ConvertStopOrEndToCSharpStatementText(node)));
            }

            private string ConvertStopOrEndToCSharpStatementText(VBSyntax.StopOrEndStatementSyntax node)
            {
                switch (VBasic.VisualBasicExtensions.Kind(node.StopOrEndKeyword)) {
                    case VBasic.SyntaxKind.StopKeyword:
                        _extraUsingDirectives.Add("System.Diagnostics");
                        return "Debugger.Break();";
                    case VBasic.SyntaxKind.EndKeyword:
                        _extraUsingDirectives.Add("System");
                        return "Environment.Exit(0);";
                    default:
                        throw new NotImplementedException(node.StopOrEndKeyword.Kind() + " not implemented!");
                }
            }

            public override SyntaxList<StatementSyntax> VisitLocalDeclarationStatement(VBSyntax.LocalDeclarationStatementSyntax node)
            {
                var modifiers = CommonConversions.ConvertModifiers(node.Modifiers, TokenContext.Local);
                var isConst = modifiers.Any(a => a.Kind() == SyntaxKind.ConstKeyword);

                var declarations = new List<LocalDeclarationStatementSyntax>();

                foreach (var declarator in node.Declarators)
                    foreach (var decl in CommonConversions.SplitVariableDeclarations(declarator, preferExplicitType: isConst))
                        declarations.Add(SyntaxFactory.LocalDeclarationStatement(modifiers, decl.Value));

                return SyntaxFactory.List<StatementSyntax>(declarations);
            }

            public override SyntaxList<StatementSyntax> VisitAddRemoveHandlerStatement(VBSyntax.AddRemoveHandlerStatementSyntax node)
            {
                var syntaxKind = ConvertAddRemoveHandlerToCSharpSyntaxKind(node);
                return SingleStatement(SyntaxFactory.AssignmentExpression(syntaxKind,
                    (ExpressionSyntax)node.EventExpression.Accept(_nodesVisitor),
                    (ExpressionSyntax)node.DelegateExpression.Accept(_nodesVisitor)));
            }

            private static SyntaxKind ConvertAddRemoveHandlerToCSharpSyntaxKind(VBSyntax.AddRemoveHandlerStatementSyntax node)
            {
                switch (node.Kind()) {
                    case VBasic.SyntaxKind.AddHandlerStatement:
                        return SyntaxKind.AddAssignmentExpression;
                    case VBasic.SyntaxKind.RemoveHandlerStatement:
                        return SyntaxKind.SubtractAssignmentExpression;
                    default:
                        throw new NotImplementedException(node.Kind() + " not implemented!");
                }
            }

            public override SyntaxList<StatementSyntax> VisitExpressionStatement(VBSyntax.ExpressionStatementSyntax node)
            {
                var invoke = node.Expression as VBSyntax.InvocationExpressionSyntax;
                if (invoke != null &&
                    invoke.Expression is VBSyntax.MemberAccessExpressionSyntax expr &&
                    expr.Expression is VBSyntax.MyBaseExpressionSyntax &&
                    expr.Name.Identifier.ValueText.Equals("Finalize", StringComparison.OrdinalIgnoreCase)) {
                    return new SyntaxList<StatementSyntax>();
                }

                return SingleStatement((ExpressionSyntax)node.Expression.Accept(_nodesVisitor));
            }

            public override SyntaxList<StatementSyntax> VisitAssignmentStatement(VBSyntax.AssignmentStatementSyntax node)
            {
                var lhs = (ExpressionSyntax)node.Left.Accept(_nodesVisitor);
                var rhs = (ExpressionSyntax)node.Right.Accept(_nodesVisitor);

                if (node.Left is VBSyntax.IdentifierNameSyntax id &&
                    _methodNode is VBSyntax.MethodBlockSyntax mb &&
                    HasReturnVariable &&
                    id.Identifier.ValueText.Equals(mb.SubOrFunctionStatement.Identifier.ValueText, StringComparison.OrdinalIgnoreCase)) {
                    lhs = ReturnVariable;
                }

                if (node.IsKind(VBasic.SyntaxKind.ExponentiateAssignmentStatement)) {
                    rhs = SyntaxFactory.InvocationExpression(
                        SyntaxFactory.ParseExpression($"{nameof(Math)}.{nameof(Math.Pow)}"),
                        ExpressionSyntaxExtensions.CreateArgList(lhs, rhs));
                }
                var kind = node.Kind().ConvertToken(TokenContext.Local);
                return SingleStatement(SyntaxFactory.AssignmentExpression(kind, lhs, rhs));
            }

            public override SyntaxList<StatementSyntax> VisitEraseStatement(VBSyntax.EraseStatementSyntax node)
            {
                var eraseStatements = node.Expressions.Select<VBSyntax.ExpressionSyntax, StatementSyntax>(arrayExpression => {
                    var lhs = arrayExpression.Accept(_nodesVisitor);
                    var rhs = SyntaxFactory.LiteralExpression(SyntaxKind.NullLiteralExpression);
                    var assignmentExpressionSyntax =
                        SyntaxFactory.AssignmentExpression(SyntaxKind.SimpleAssignmentExpression, (ExpressionSyntax)lhs,
                            rhs);
                    return SyntaxFactory.ExpressionStatement(assignmentExpressionSyntax);
                });
                return SyntaxFactory.List(eraseStatements);
            }

            public override SyntaxList<StatementSyntax> VisitReDimStatement(VBSyntax.ReDimStatementSyntax node)
            {
                return SyntaxFactory.List(node.Clauses.SelectMany(arrayExpression => arrayExpression.Accept(CommentConvertingVisitor)));
            }

            public override SyntaxList<StatementSyntax> VisitRedimClause(VBSyntax.RedimClauseSyntax node)
            {
                bool preserve = node.Parent is VBSyntax.ReDimStatementSyntax rdss && rdss.PreserveKeyword.IsKind(VBasic.SyntaxKind.PreserveKeyword);
                
                var csTargetArrayExpression = (ExpressionSyntax) node.Expression.Accept(_nodesVisitor);
                var convertedBounds = CommonConversions.ConvertArrayBounds(node.ArrayBounds).ToList();

                var newArrayAssignment = CreateNewArrayAssignment(node.Expression, csTargetArrayExpression, convertedBounds, node.SpanStart);
                if (!preserve) return SingleStatement(newArrayAssignment);
                
                var oldTargetName = GetUniqueVariableNameInScope(node, "old" + csTargetArrayExpression.ToString().ToPascalCase());
                var oldArrayAssignment = CreateLocalVariableDeclarationAndAssignment(oldTargetName, csTargetArrayExpression);

                var oldTargetExpression = SyntaxFactory.IdentifierName(oldTargetName);
                var arrayCopyIfNotNull = CreateConditionalArrayCopy(node, oldTargetExpression, csTargetArrayExpression, convertedBounds);

                return SyntaxFactory.List(new StatementSyntax[] {oldArrayAssignment, newArrayAssignment, arrayCopyIfNotNull});
            }

            /// <summary>
            /// Cut down version of Microsoft.VisualBasic.CompilerServices.Utils.CopyArray
            /// </summary>
            private IfStatementSyntax CreateConditionalArrayCopy(VBasic.VisualBasicSyntaxNode originalVbNode,
                IdentifierNameSyntax sourceArrayExpression,
                ExpressionSyntax targetArrayExpression,
                List<ExpressionSyntax> convertedBounds)
            {
                var sourceLength = SyntaxFactory.MemberAccessExpression(SyntaxKind.SimpleMemberAccessExpression, sourceArrayExpression, SyntaxFactory.IdentifierName("Length"));
                var arrayCopyStatement = convertedBounds.Count == 1 
                    ? CreateArrayCopyWithMinOfLengths(sourceArrayExpression, sourceLength, targetArrayExpression, convertedBounds.Single()) 
                    : CreateArrayCopy(originalVbNode, sourceArrayExpression, sourceLength, targetArrayExpression, convertedBounds);

                var oldTargetNotEqualToNull = SyntaxFactory.BinaryExpression(SyntaxKind.NotEqualsExpression, sourceArrayExpression,
                    SyntaxFactory.LiteralExpression(SyntaxKind.NullLiteralExpression));
                return SyntaxFactory.IfStatement(oldTargetNotEqualToNull, arrayCopyStatement);
            }

            /// <summary>
            /// Array copy for multiple array dimensions represented by <paramref name="convertedBounds"/>
            /// </summary>
            /// <remarks>
            /// Exception cases will sometimes silently succeed in the converted code, 
            ///  but existing VB code relying on the exception thrown from a multidimensional redim preserve on
            ///  different rank arrays is hopefully rare enough that it's worth saving a few lines of code
            /// </remarks>
            private StatementSyntax CreateArrayCopy(VBasic.VisualBasicSyntaxNode originalVbNode,
                IdentifierNameSyntax sourceArrayExpression,
                MemberAccessExpressionSyntax sourceLength,
                ExpressionSyntax targetArrayExpression, ICollection convertedBounds)
            {
                var lastSourceLengthArgs = ExpressionSyntaxExtensions.CreateArgList(CommonConversions.Literal(convertedBounds.Count - 1));
                var sourceLastRankLength = SyntaxFactory.InvocationExpression(
                    SyntaxFactory.ParseExpression($"{sourceArrayExpression.Identifier}.GetLength"), lastSourceLengthArgs);
                var targetLastRankLength =
                    SyntaxFactory.InvocationExpression(SyntaxFactory.ParseExpression($"{targetArrayExpression}.GetLength"),
                        lastSourceLengthArgs);
                var length = SyntaxFactory.InvocationExpression(SyntaxFactory.ParseExpression("Math.Min"), ExpressionSyntaxExtensions.CreateArgList(sourceLastRankLength, targetLastRankLength));

                var loopVariableName = GetUniqueVariableNameInScope(originalVbNode, "i");
                var loopVariableIdentifier = SyntaxFactory.IdentifierName(loopVariableName);
                var sourceStartForThisIteration =
                    SyntaxFactory.BinaryExpression(SyntaxKind.MultiplyExpression, loopVariableIdentifier, sourceLastRankLength);
                var targetStartForThisIteration =
                    SyntaxFactory.BinaryExpression(SyntaxKind.MultiplyExpression, loopVariableIdentifier, targetLastRankLength);

                var arrayCopy = CreateArrayCopyWithStartingPoints(sourceArrayExpression, sourceStartForThisIteration, targetArrayExpression,
                    targetStartForThisIteration, length);

                var sourceArrayCount = SyntaxFactory.BinaryExpression(SyntaxKind.SubtractExpression,
                    SyntaxFactory.BinaryExpression(SyntaxKind.DivideExpression, sourceLength, sourceLastRankLength), CommonConversions.Literal(1));

                return CreateForZeroToValueLoop(loopVariableIdentifier, arrayCopy, sourceArrayCount);
            }

            private ForStatementSyntax CreateForZeroToValueLoop(SimpleNameSyntax loopVariableIdentifier, StatementSyntax loopStatement, ExpressionSyntax inclusiveLoopUpperBound)
            {
                var loopVariableAssignment = CommonConversions.CreateVariableDeclarationAndAssignment(loopVariableIdentifier.Identifier.Text, CommonConversions.Literal(0));
                var lessThanSourceBounds = SyntaxFactory.BinaryExpression(SyntaxKind.LessThanOrEqualExpression,
                    loopVariableIdentifier, inclusiveLoopUpperBound);
                var incrementors = SyntaxFactory.SingletonSeparatedList<ExpressionSyntax>(
                    SyntaxFactory.PrefixUnaryExpression(SyntaxKind.PreIncrementExpression, loopVariableIdentifier));
                var forStatementSyntax = SyntaxFactory.ForStatement(loopVariableAssignment,
                    SyntaxFactory.SeparatedList<ExpressionSyntax>(),
                    lessThanSourceBounds, incrementors, loopStatement);
                return forStatementSyntax;
            }

            private static ExpressionStatementSyntax CreateArrayCopyWithMinOfLengths(
                IdentifierNameSyntax sourceExpression, ExpressionSyntax sourceLength,
                ExpressionSyntax targetExpression, ExpressionSyntax targetLength)
            {
                var minLength = SyntaxFactory.InvocationExpression(SyntaxFactory.ParseExpression("Math.Min"), ExpressionSyntaxExtensions.CreateArgList(targetLength, sourceLength));
                var copyArgList = ExpressionSyntaxExtensions.CreateArgList(sourceExpression, targetExpression, minLength);
                var arrayCopy = SyntaxFactory.InvocationExpression(SyntaxFactory.ParseExpression("Array.Copy"), copyArgList);
                return SyntaxFactory.ExpressionStatement(arrayCopy);
            }

            private static ExpressionStatementSyntax CreateArrayCopyWithStartingPoints(
                IdentifierNameSyntax sourceExpression, ExpressionSyntax sourceStart,
                ExpressionSyntax targetExpression, ExpressionSyntax targetStart, ExpressionSyntax length)
            {
                var copyArgList = ExpressionSyntaxExtensions.CreateArgList(sourceExpression, sourceStart, targetExpression, targetStart, length);
                var arrayCopy = SyntaxFactory.InvocationExpression(SyntaxFactory.ParseExpression("Array.Copy"), copyArgList);
                return SyntaxFactory.ExpressionStatement(arrayCopy);
            }

            private ExpressionStatementSyntax CreateNewArrayAssignment(VBSyntax.ExpressionSyntax vbArrayExpression,
                ExpressionSyntax csArrayExpression, List<ExpressionSyntax> convertedBounds,
                int nodeSpanStart)
            {
                var arrayRankSpecifierSyntax = SyntaxFactory.ArrayRankSpecifier(SyntaxFactory.SeparatedList(convertedBounds));
                var convertedType = (IArrayTypeSymbol) _semanticModel.GetTypeInfo(vbArrayExpression).ConvertedType;
                var typeSyntax = GetTypeSyntaxFromTypeSymbol(convertedType.ElementType, nodeSpanStart);
                var arrayCreation =
                    SyntaxFactory.ArrayCreationExpression(SyntaxFactory.ArrayType(typeSyntax,
                        SyntaxFactory.SingletonList(arrayRankSpecifierSyntax)));
                var assignmentExpressionSyntax =
                    SyntaxFactory.AssignmentExpression(SyntaxKind.SimpleAssignmentExpression, csArrayExpression, arrayCreation);
                var newArrayAssignment = SyntaxFactory.ExpressionStatement(assignmentExpressionSyntax);
                return newArrayAssignment;
            }

            private TypeSyntax GetTypeSyntaxFromTypeSymbol(ITypeSymbol convertedType, int nodeSpanStart)
            {
                var predefinedKeywordKind = convertedType.SpecialType.GetPredefinedKeywordKind();
                if (predefinedKeywordKind != SyntaxKind.None) return SyntaxFactory.PredefinedType(SyntaxFactory.Token(predefinedKeywordKind));
                return SyntaxFactory.ParseTypeName(convertedType.ToMinimalCSharpDisplayString(_semanticModel, nodeSpanStart));
            }

            public override SyntaxList<StatementSyntax> VisitThrowStatement(VBSyntax.ThrowStatementSyntax node)
            {
                return SingleStatement(SyntaxFactory.ThrowStatement((ExpressionSyntax)node.Expression?.Accept(_nodesVisitor)));
            }

            public override SyntaxList<StatementSyntax> VisitReturnStatement(VBSyntax.ReturnStatementSyntax node)
            {
                if (IsIterator)
                    return SingleStatement(SyntaxFactory.YieldStatement(SyntaxKind.YieldBreakStatement));

                return SingleStatement(SyntaxFactory.ReturnStatement((ExpressionSyntax)node.Expression?.Accept(_nodesVisitor)));
            }

            public override SyntaxList<StatementSyntax> VisitContinueStatement(VBSyntax.ContinueStatementSyntax node)
            {
                return SingleStatement(SyntaxFactory.ContinueStatement());
            }

            public override SyntaxList<StatementSyntax> VisitYieldStatement(VBSyntax.YieldStatementSyntax node)
            {
                return SingleStatement(SyntaxFactory.YieldStatement(SyntaxKind.YieldReturnStatement, (ExpressionSyntax)node.Expression?.Accept(_nodesVisitor)));
            }

            public override SyntaxList<StatementSyntax> VisitExitStatement(VBSyntax.ExitStatementSyntax node)
            {
                switch (VBasic.VisualBasicExtensions.Kind(node.BlockKeyword)) {
                    case VBasic.SyntaxKind.SubKeyword:
                        return SingleStatement(SyntaxFactory.ReturnStatement());
                    case VBasic.SyntaxKind.FunctionKeyword:
                        VBasic.VisualBasicSyntaxNode typeContainer = (VBasic.VisualBasicSyntaxNode)node.Ancestors().OfType<VBSyntax.LambdaExpressionSyntax>().FirstOrDefault()
                            ?? node.Ancestors().OfType<VBSyntax.MethodBlockSyntax>().FirstOrDefault();
                        var info = typeContainer.TypeSwitch(
                            (VBSyntax.LambdaExpressionSyntax e) => _semanticModel.GetTypeInfo(e).Type.GetReturnType(),
                            (VBSyntax.MethodBlockSyntax e) => {
                                var type = (TypeSyntax)e.SubOrFunctionStatement.AsClause?.Type.Accept(_nodesVisitor) ?? SyntaxFactory.ParseTypeName("object");
                                return _semanticModel.GetSymbolInfo(type).Symbol?.GetReturnType();
                            }
                        );
                        ExpressionSyntax expr;
                        if (HasReturnVariable)
                            expr = ReturnVariable;
                        else if (info == null)
                            expr = null;
                        else if (info.IsReferenceType)
                            expr = SyntaxFactory.LiteralExpression(SyntaxKind.NullLiteralExpression);
                        else if (info.CanBeReferencedByName)
                            expr = SyntaxFactory.DefaultExpression(SyntaxFactory.ParseTypeName(info.ToMinimalCSharpDisplayString(_semanticModel, node.SpanStart)));
                        else
                            throw new NotSupportedException();
                        return SingleStatement(SyntaxFactory.ReturnStatement(expr));
                    default:
                        return SingleStatement(SyntaxFactory.BreakStatement());
                }
            }

            public override SyntaxList<StatementSyntax> VisitRaiseEventStatement(VBSyntax.RaiseEventStatementSyntax node)
            {
                var argumentListSyntax = (ArgumentListSyntax)node.ArgumentList.Accept(_nodesVisitor);

                var symbolInfo = _semanticModel.GetSymbolInfo(node.Name).ExtractBestMatch() as IEventSymbol;
                if (symbolInfo?.RaiseMethod != null) {
                    return SingleStatement(SyntaxFactory.InvocationExpression(
                        SyntaxFactory.IdentifierName($"On{symbolInfo.Name}"),
                        argumentListSyntax));
                }

                var memberBindingExpressionSyntax = SyntaxFactory.MemberBindingExpression(SyntaxFactory.IdentifierName("Invoke"));
                var conditionalAccessExpressionSyntax = SyntaxFactory.ConditionalAccessExpression(
                    (NameSyntax)node.Name.Accept(_nodesVisitor),
                    SyntaxFactory.InvocationExpression(memberBindingExpressionSyntax, argumentListSyntax)
                );
                return SingleStatement(
                    conditionalAccessExpressionSyntax
                );
            }

            public override SyntaxList<StatementSyntax> VisitSingleLineIfStatement(VBSyntax.SingleLineIfStatementSyntax node)
            {
                var condition = (ExpressionSyntax)node.Condition.Accept(_nodesVisitor);
                var block = SyntaxFactory.Block(node.Statements.SelectMany(s => s.Accept(CommentConvertingVisitor)));
                ElseClauseSyntax elseClause = null;

                if (node.ElseClause != null) {
                    var elseBlock = SyntaxFactory.Block(node.ElseClause.Statements.SelectMany(s => s.Accept(CommentConvertingVisitor)));
                    elseClause = SyntaxFactory.ElseClause(elseBlock.UnpackNonNestedBlock());
                }
                return SingleStatement(SyntaxFactory.IfStatement(condition, block.UnpackNonNestedBlock(), elseClause));
            }

            public override SyntaxList<StatementSyntax> VisitMultiLineIfBlock(VBSyntax.MultiLineIfBlockSyntax node)
            {
                var condition = (ExpressionSyntax)node.IfStatement.Condition.Accept(_nodesVisitor);
                var block = SyntaxFactory.Block(node.Statements.SelectMany(s => s.Accept(CommentConvertingVisitor)));
                ElseClauseSyntax elseClause = null;

                if (node.ElseBlock != null) {
                    var elseBlock = SyntaxFactory.Block(node.ElseBlock.Statements.SelectMany(s => s.Accept(CommentConvertingVisitor)));
                    elseClause = SyntaxFactory.ElseClause(elseBlock.UnpackPossiblyNestedBlock());// so that you get a neat "else if" at the end
                }

                foreach (var elseIf in node.ElseIfBlocks.Reverse()) {
                    var elseBlock = SyntaxFactory.Block(elseIf.Statements.SelectMany(s => s.Accept(CommentConvertingVisitor)));
                    var ifStmt = SyntaxFactory.IfStatement((ExpressionSyntax)elseIf.ElseIfStatement.Condition.Accept(_nodesVisitor), elseBlock.UnpackNonNestedBlock(), elseClause);
                    elseClause = SyntaxFactory.ElseClause(ifStmt);
                }

                return SingleStatement(SyntaxFactory.IfStatement(condition, block.UnpackNonNestedBlock(), elseClause));
            }

            public override SyntaxList<StatementSyntax> VisitForBlock(VBSyntax.ForBlockSyntax node)
            {
                var stmt = node.ForStatement;
                ExpressionSyntax startValue = (ExpressionSyntax)stmt.FromValue.Accept(_nodesVisitor);
                VariableDeclarationSyntax declaration = null;
                ExpressionSyntax id;
                if (stmt.ControlVariable is VBSyntax.VariableDeclaratorSyntax) {
                    var v = (VBSyntax.VariableDeclaratorSyntax)stmt.ControlVariable;
                    declaration = CommonConversions.SplitVariableDeclarations(v).Values.Single();
                    declaration = declaration.WithVariables(SyntaxFactory.SingletonSeparatedList(declaration.Variables[0].WithInitializer(SyntaxFactory.EqualsValueClause(startValue))));
                    id = SyntaxFactory.IdentifierName(declaration.Variables[0].Identifier);
                } else {
                    id = (ExpressionSyntax)stmt.ControlVariable.Accept(_nodesVisitor);
                    var symbol = _semanticModel.GetSymbolInfo(stmt.ControlVariable).Symbol;
                    if (!_semanticModel.LookupSymbols(node.FullSpan.Start, name: symbol.Name).Any()) {
                        declaration = CommonConversions.CreateVariableDeclarationAndAssignment(symbol.Name, startValue);
                    } else {
                        startValue = SyntaxFactory.AssignmentExpression(SyntaxKind.SimpleAssignmentExpression, id, startValue);
                    }
                }

                var step = (ExpressionSyntax)stmt.StepClause?.StepValue.Accept(_nodesVisitor);
                PrefixUnaryExpressionSyntax value = step.SkipParens() as PrefixUnaryExpressionSyntax;
                ExpressionSyntax condition;

                // In Visual Basic, the To expression is only evaluated once, but in C# will be evaluated every loop.
                // If it could evaluate differently or has side effects, it must be extracted as a variable
                var preLoopStatements = new List<SyntaxNode>();
                var csToValue = (ExpressionSyntax)stmt.ToValue.Accept(_nodesVisitor);
                if (!_semanticModel.GetConstantValue(stmt.ToValue).HasValue) {
                    var loopToVariableName = GetUniqueVariableNameInScope(node, "loopTo");
                    var loopEndDeclaration = SyntaxFactory.LocalDeclarationStatement(CommonConversions.CreateVariableDeclarationAndAssignment(loopToVariableName, csToValue));
                    // Does not do anything about porting newline trivia upwards to maintain spacing above the loop
                    preLoopStatements.Add(loopEndDeclaration);
                    csToValue = SyntaxFactory.IdentifierName(loopToVariableName);
                };
                
                if (value == null) {
                    condition = SyntaxFactory.BinaryExpression(SyntaxKind.LessThanOrEqualExpression, id, csToValue);
                } else {
                    condition = SyntaxFactory.BinaryExpression(SyntaxKind.GreaterThanOrEqualExpression, id, csToValue);
                }
                if (step == null)
                    step = SyntaxFactory.PostfixUnaryExpression(SyntaxKind.PostIncrementExpression, id);
                else
                    step = SyntaxFactory.AssignmentExpression(SyntaxKind.AddAssignmentExpression, id, step);
                var block = SyntaxFactory.Block(node.Statements.SelectMany(s => s.Accept(CommentConvertingVisitor)));
                var forStatementSyntax = SyntaxFactory.ForStatement(
                    declaration,
                    declaration != null
                        ? SyntaxFactory.SeparatedList<ExpressionSyntax>()
                        : SyntaxFactory.SingletonSeparatedList(startValue),
                    condition,
                    SyntaxFactory.SingletonSeparatedList(step),
                    block.UnpackNonNestedBlock());
                return SyntaxFactory.List(preLoopStatements.Concat(new[] {forStatementSyntax}));
            }

            public override SyntaxList<StatementSyntax> VisitForEachBlock(VBSyntax.ForEachBlockSyntax node)
            {
                var stmt = node.ForEachStatement;

                TypeSyntax type = null;
                SyntaxToken id;
                if (stmt.ControlVariable is VBSyntax.VariableDeclaratorSyntax) {
                    var v = (VBSyntax.VariableDeclaratorSyntax)stmt.ControlVariable;
                    var declaration = CommonConversions.SplitVariableDeclarations(v).Values.Single();
                    type = declaration.Type;
                    id = declaration.Variables[0].Identifier;
                } else {
                    var v = (IdentifierNameSyntax)stmt.ControlVariable.Accept(_nodesVisitor);
                    id = v.Identifier;
                    type = SyntaxFactory.ParseTypeName("var");
                }

                var block = SyntaxFactory.Block(node.Statements.SelectMany(s => s.Accept(CommentConvertingVisitor)));
                return SingleStatement(SyntaxFactory.ForEachStatement(
                        type,
                        id,
                        (ExpressionSyntax)stmt.Expression.Accept(_nodesVisitor),
                        block.UnpackNonNestedBlock()
                    ));
            }

            public override SyntaxList<StatementSyntax> VisitLabelStatement(VBSyntax.LabelStatementSyntax node)
            {
                return SingleStatement(SyntaxFactory.LabeledStatement(node.LabelToken.Text, SyntaxFactory.EmptyStatement()));
            }

            public override SyntaxList<StatementSyntax> VisitGoToStatement(VBSyntax.GoToStatementSyntax node)
            {
                return SingleStatement(SyntaxFactory.GotoStatement(SyntaxKind.GotoStatement,
                    SyntaxFactory.IdentifierName(node.Label.LabelToken.Text)));
            }

            public override SyntaxList<StatementSyntax> VisitSelectBlock(VBSyntax.SelectBlockSyntax node)
            {
                var expr = (ExpressionSyntax)node.SelectStatement.Expression.Accept(_nodesVisitor);
                var exprWithoutTrivia = expr.WithoutTrivia().WithoutAnnotations();
                var sections = new List<SwitchSectionSyntax>();
                foreach (var block in node.CaseBlocks) {
                    var labels = new List<SwitchLabelSyntax>();
                    foreach (var c in block.CaseStatement.Cases) {
                        if (c is VBSyntax.SimpleCaseClauseSyntax s) {
                            var originalExpressionSyntax = (ExpressionSyntax)s.Value.Accept(_nodesVisitor);
                            var expressionSyntax = CommonConversions.TypeConversionAnalyzer.AddExplicitConversion(s.Value, originalExpressionSyntax);
                            SwitchLabelSyntax caseSwitchLabelSyntax = SyntaxFactory.CaseSwitchLabel(expressionSyntax);
                            if (!_semanticModel.GetConstantValue(s.Value).HasValue || originalExpressionSyntax != expressionSyntax) {
                                caseSwitchLabelSyntax =
                                    WrapInCasePatternSwitchLabelSyntax(node, expressionSyntax);
                            }

                            labels.Add(caseSwitchLabelSyntax);
                        } else if (c is VBSyntax.ElseCaseClauseSyntax) {
                            labels.Add(SyntaxFactory.DefaultSwitchLabel());
                        } else if (c is VBSyntax.RelationalCaseClauseSyntax relational) {
                            var operatorKind = VBasic.VisualBasicExtensions.Kind(relational);
                            var cSharpSyntaxNode = SyntaxFactory.BinaryExpression(operatorKind.ConvertToken(TokenContext.Local), exprWithoutTrivia, (ExpressionSyntax) relational.Value.Accept(_nodesVisitor));
                            labels.Add(WrapInCasePatternSwitchLabelSyntax(node, cSharpSyntaxNode, treatAsBoolean: true));
                        } else if (c is VBSyntax.RangeCaseClauseSyntax range) {
                            var lowerBoundCheck = SyntaxFactory.BinaryExpression(SyntaxKind.LessThanOrEqualExpression, (ExpressionSyntax) range.LowerBound.Accept(_nodesVisitor), exprWithoutTrivia);
                            var upperBoundCheck = SyntaxFactory.BinaryExpression(SyntaxKind.LessThanOrEqualExpression, exprWithoutTrivia, (ExpressionSyntax) range.UpperBound.Accept(_nodesVisitor));
                            var withinBounds = SyntaxFactory.BinaryExpression(SyntaxKind.LogicalAndExpression, lowerBoundCheck, upperBoundCheck);
                            labels.Add(WrapInCasePatternSwitchLabelSyntax(node, withinBounds, treatAsBoolean: true));
                        } else throw new NotSupportedException(c.Kind().ToString());
                    }

                    var csBlockStatements = block.Statements.SelectMany(s => s.Accept(CommentConvertingVisitor)).ToList();
                    if (csBlockStatements.LastOrDefault()
                            ?.IsKind(SyntaxKind.ReturnStatement) != true) {
                        csBlockStatements.Add(SyntaxFactory.BreakStatement());
                    }
                    var list = SingleStatement(SyntaxFactory.Block(csBlockStatements));
                    sections.Add(SyntaxFactory.SwitchSection(SyntaxFactory.List(labels), list));
                }

                var switchStatementSyntax = ValidSyntaxFactory.SwitchStatement(expr, sections);
                return SingleStatement(switchStatementSyntax);
            }

            private CasePatternSwitchLabelSyntax WrapInCasePatternSwitchLabelSyntax(VBSyntax.SelectBlockSyntax node, ExpressionSyntax cSharpSyntaxNode, bool treatAsBoolean = false)
            {
                var typeInfo = _semanticModel.GetTypeInfo(node.SelectStatement.Expression);

                DeclarationPatternSyntax patternMatch;
                if (typeInfo.ConvertedType.SpecialType == SpecialType.System_Boolean || treatAsBoolean) {
                    patternMatch = SyntaxFactory.DeclarationPattern(
                        SyntaxFactory.PredefinedType(SyntaxFactory.Token(SyntaxKind.ObjectKeyword)),
                        SyntaxFactory.DiscardDesignation());
                } else {
                    var varName = CommonConversions.ConvertIdentifier(SyntaxFactory.Identifier(GetUniqueVariableNameInScope(node, "case"))).ValueText;
                    patternMatch = SyntaxFactory.DeclarationPattern(
                        SyntaxFactory.ParseTypeName("var"), SyntaxFactory.SingleVariableDesignation(SyntaxFactory.Identifier(varName)));
                    cSharpSyntaxNode = SyntaxFactory.BinaryExpression(SyntaxKind.EqualsExpression, SyntaxFactory.IdentifierName(varName), cSharpSyntaxNode);
                }

                var casePatternSwitchLabelSyntax = SyntaxFactory.CasePatternSwitchLabel(patternMatch,
                    SyntaxFactory.WhenClause(cSharpSyntaxNode), SyntaxFactory.Token(SyntaxKind.ColonToken));
                return casePatternSwitchLabelSyntax;
            }

            public override SyntaxList<StatementSyntax> VisitWithBlock(VBSyntax.WithBlockSyntax node)
            {
                var withExpression = (ExpressionSyntax)node.WithStatement.Expression.Accept(_nodesVisitor);
                _withBlockTempVariableNames.Push(GetUniqueVariableNameInScope(node, "withBlock"));
                try {
                    var declaration = CreateLocalVariableDeclarationAndAssignment(_withBlockTempVariableNames.Peek(), withExpression);
                    var statements = node.Statements.SelectMany(s => s.Accept(CommentConvertingVisitor));

                    return SingleStatement(SyntaxFactory.Block(new[] { declaration }.Concat(statements).ToArray()));
                } finally {
                    _withBlockTempVariableNames.Pop();
                }
            }

            private LocalDeclarationStatementSyntax CreateLocalVariableDeclarationAndAssignment(string variableName, ExpressionSyntax initValue)
            {
                return SyntaxFactory.LocalDeclarationStatement(CommonConversions.CreateVariableDeclarationAndAssignment(variableName, initValue));
            }

            private string GetUniqueVariableNameInScope(VBasic.VisualBasicSyntaxNode node, string variableNameBase)
            {
                return NameGenerator.GetUniqueVariableNameInScope(_semanticModel, _generatedNames, node, variableNameBase);
            }

            public override SyntaxList<StatementSyntax> VisitTryBlock(VBSyntax.TryBlockSyntax node)
            {
                var block = SyntaxFactory.Block(node.Statements.SelectMany(s => s.Accept(CommentConvertingVisitor)));
                return SingleStatement(
                    SyntaxFactory.TryStatement(
                        block,
                        SyntaxFactory.List(node.CatchBlocks.Select(c => (CatchClauseSyntax)c.Accept(_nodesVisitor))),
                        (FinallyClauseSyntax)node.FinallyBlock?.Accept(_nodesVisitor)
                    )
                );
            }

            public override SyntaxList<StatementSyntax> VisitSyncLockBlock(VBSyntax.SyncLockBlockSyntax node)
            {
                return SingleStatement(SyntaxFactory.LockStatement(
                    (ExpressionSyntax)node.SyncLockStatement.Expression.Accept(_nodesVisitor),
                    SyntaxFactory.Block(node.Statements.SelectMany(s => s.Accept(CommentConvertingVisitor))).UnpackNonNestedBlock()
                ));
            }

            public override SyntaxList<StatementSyntax> VisitUsingBlock(VBSyntax.UsingBlockSyntax node)
            {
                var statementSyntax = SyntaxFactory.Block(node.Statements.SelectMany(s => s.Accept(CommentConvertingVisitor)));
                if (node.UsingStatement.Expression == null) {
                    StatementSyntax stmt = statementSyntax;
                    foreach (var v in node.UsingStatement.Variables.Reverse())
                        foreach (var declaration in CommonConversions.SplitVariableDeclarations(v).Values.Reverse())
                            stmt = SyntaxFactory.UsingStatement(declaration, null, stmt);
                    return SingleStatement(stmt);
                }

                var expr = (ExpressionSyntax)node.UsingStatement.Expression.Accept(_nodesVisitor);
                var unpackPossiblyNestedBlock = statementSyntax.UnpackPossiblyNestedBlock(); // Allow reduced indentation for multiple usings in a row
                return SingleStatement(SyntaxFactory.UsingStatement(null, expr, unpackPossiblyNestedBlock));
            }

            public override SyntaxList<StatementSyntax> VisitWhileBlock(VBSyntax.WhileBlockSyntax node)
            {
                return SingleStatement(SyntaxFactory.WhileStatement(
                    (ExpressionSyntax)node.WhileStatement.Condition.Accept(_nodesVisitor),
                    SyntaxFactory.Block(node.Statements.SelectMany(s => s.Accept(CommentConvertingVisitor))).UnpackNonNestedBlock()
                ));
            }

            public override SyntaxList<StatementSyntax> VisitDoLoopBlock(VBSyntax.DoLoopBlockSyntax node)
            {
                var statements = SyntaxFactory.Block(node.Statements.SelectMany(s => s.Accept(CommentConvertingVisitor))).UnpackNonNestedBlock();

                if (node.DoStatement.WhileOrUntilClause != null) {
                    var stmt = node.DoStatement.WhileOrUntilClause;
                    if (SyntaxTokenExtensions.IsKind(stmt.WhileOrUntilKeyword, VBasic.SyntaxKind.WhileKeyword))
                        return SingleStatement(SyntaxFactory.WhileStatement(
                            (ExpressionSyntax)stmt.Condition.Accept(_nodesVisitor),
                            statements
                        ));
                    return SingleStatement(SyntaxFactory.WhileStatement(
                        ((ExpressionSyntax)stmt.Condition.Accept(_nodesVisitor)).InvertCondition(),
                        statements
                    ));
                }
                
                var whileOrUntilStmt = node.LoopStatement.WhileOrUntilClause;
                ExpressionSyntax conditionExpression;
                bool isUntilStmt;
                if (whileOrUntilStmt != null) {
                    conditionExpression = (ExpressionSyntax)whileOrUntilStmt.Condition.Accept(_nodesVisitor);
                    isUntilStmt = SyntaxTokenExtensions.IsKind(whileOrUntilStmt.WhileOrUntilKeyword, VBasic.SyntaxKind.UntilKeyword);
                } else {
                    conditionExpression = SyntaxFactory.LiteralExpression(SyntaxKind.TrueLiteralExpression);
                    isUntilStmt = false;
                }

                if (isUntilStmt) {
                    conditionExpression = conditionExpression.InvertCondition();
                }

                return SingleStatement(SyntaxFactory.DoStatement(statements, conditionExpression));
            }

            public override SyntaxList<StatementSyntax> VisitCallStatement(VBSyntax.CallStatementSyntax node)
            {
                return SingleStatement((ExpressionSyntax) node.Invocation.Accept(_nodesVisitor));
            }

            SyntaxList<StatementSyntax> SingleStatement(StatementSyntax statement)
            {
                return SyntaxFactory.SingletonList(statement);
            }

            SyntaxList<StatementSyntax> SingleStatement(ExpressionSyntax expression)
            {
                return SyntaxFactory.SingletonList<StatementSyntax>(SyntaxFactory.ExpressionStatement(expression));
            }
        }
    }

    static class Extensions
    {
        /// <summary>
        /// Returns the single statement in a block if it has no nested statements.
        /// If it has nested statements, and the surrounding block was removed, it could be ambiguous, 
        /// e.g. if (...) { if (...) return null; } else return "";
        /// Unbundling the middle if statement would bind the else to it, rather than the outer if statement
        /// </summary>
        public static StatementSyntax UnpackNonNestedBlock(this BlockSyntax block)
        {
            return block.Statements.Count == 1 && !block.ContainsNestedStatements() ? block.Statements[0] : block;
        }

        /// <summary>
        /// Only use this over <see cref="UnpackNonNestedBlock"/> in special cases where it will display more neatly and where you're sure nested statements don't introduce ambiguity
        /// </summary>
        public static StatementSyntax UnpackPossiblyNestedBlock(this BlockSyntax block)
        {
            return block.Statements.Count == 1 ? block.Statements[0] : block;
        }

        private static bool ContainsNestedStatements(this BlockSyntax block)
        {
            return block.Statements.Any(HasDescendantCSharpStatement);
        }

        private static bool HasDescendantCSharpStatement(this StatementSyntax c)
        {
            return c.DescendantNodes().OfType<StatementSyntax>().Any();
        }
    }
}<|MERGE_RESOLUTION|>--- conflicted
+++ resolved
@@ -48,13 +48,8 @@
                 CommonConversions = commonConversions;
                 _withBlockTempVariableNames = withBlockTempVariableNames;
                 _extraUsingDirectives = extraUsingDirectives;
-<<<<<<< HEAD
                 var byRefParameterVisitor = new ByRefParameterVisitor(this, additionalLocals, semanticModel, _generatedNames);
                 CommentConvertingVisitor = new CommentConvertingMethodBodyVisitor(byRefParameterVisitor, triviaConverter);
-                CommonConversions = new CommonConversions(semanticModel, _nodesVisitor);
-=======
-                CommentConvertingVisitor = new CommentConvertingMethodBodyVisitor(this, triviaConverter);
->>>>>>> 8ec90010
             }
 
             public override SyntaxList<StatementSyntax> DefaultVisit(SyntaxNode node)
