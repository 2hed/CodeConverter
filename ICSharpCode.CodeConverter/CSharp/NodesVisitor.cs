--- conflicted
+++ resolved
@@ -951,11 +951,7 @@
 
             private VBasic.VisualBasicSyntaxVisitor<SyntaxList<StatementSyntax>> CreateMethodBodyVisitor(VBasic.VisualBasicSyntaxNode node, bool isIterator = false, IdentifierNameSyntax csReturnVariable = null)
             {
-<<<<<<< HEAD
-                var methodBodyVisitor = new MethodBodyVisitor(node, _semanticModel, TriviaConvertingVisitor, _withBlockTempVariableNames, _extraUsingDirectives, _additionalLocals, TriviaConvertingVisitor.TriviaConverter) {
-=======
-                var methodBodyVisitor = new MethodBodyVisitor(node, _semanticModel, TriviaConvertingVisitor, CommonConversions, _withBlockTempVariableNames, _extraUsingDirectives, TriviaConvertingVisitor.TriviaConverter) {
->>>>>>> 8ec90010
+                var methodBodyVisitor = new MethodBodyVisitor(node, _semanticModel, TriviaConvertingVisitor, CommonConversions, _withBlockTempVariableNames, _extraUsingDirectives, _additionalLocals, TriviaConvertingVisitor.TriviaConverter) {
                     IsIterator = isIterator,
                     ReturnVariable = csReturnVariable,
                 };
